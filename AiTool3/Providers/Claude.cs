--- conflicted
+++ resolved
@@ -34,14 +34,10 @@
 
                 // Prompt Caching
                 //anthropic-beta: prompt-caching-2024-07-31
-<<<<<<< HEAD
-                client.DefaultRequestHeaders.Add("anthropic-beta", "prompt-caching-2024-07-31");
-=======
                 if (currentSettings.UsePromptCaching)
                 {
                     client.DefaultRequestHeaders.Add("anthropic-beta", "prompt-caching-2024-07-31");
                 }
->>>>>>> 258b083e
 
                 clientInitialised = true;
             }
@@ -49,15 +45,7 @@
             var req = new JObject
             {
                 ["model"] = apiModel.ModelName,
-<<<<<<< HEAD
-
-                // can't use a different datetime each time, if we're using prompt caching :/
-                // will probably need to pass this through from outside...
-
-                ["system"] = conversation.systemprompt ?? "", //conversation.SystemPromptWithDateTime(),
-=======
                 ["system"] = conversation.systemprompt ?? "",
->>>>>>> 258b083e
                 ["max_tokens"] = 4096,
                 ["stream"] = useStreaming,
                 ["temperature"] = currentSettings.Temperature,
@@ -118,13 +106,8 @@
                     ["content"] = contentArray
                 };
 
-<<<<<<< HEAD
-                // Mark the first four USER messages as ephemeral
-                if (message.role.ToLower() == "user" && userMessageCount < 4)
-=======
                 // Mark the content up to each of the first four USER messages as ephemeral.  It's a strategy...
                 if (currentSettings.UsePromptCaching && message.role.ToLower() == "user" && userMessageCount < 4)
->>>>>>> 258b083e
                 {
                     messageObject["content"][0]["cache_control"] = new JObject
                     {
@@ -144,12 +127,6 @@
                 req["messages"].Last["content"].Last["text"] = newInput;
             }
 
-<<<<<<< HEAD
-            // ***
-
-
-=======
->>>>>>> 258b083e
             var json = JsonConvert.SerializeObject(req);
             var content = new StringContent(json, Encoding.UTF8, "application/json");
 
@@ -194,11 +171,6 @@
         }
 
 
-<<<<<<< HEAD
-
-
-=======
->>>>>>> 258b083e
         private async Task<AiResponse> HandleNonStreamingResponse(Model apiModel, string json, CancellationToken cancellationToken)
         {
             var content = new StringContent(json, Encoding.UTF8, "application/json");
@@ -208,15 +180,9 @@
 
             if (completion["type"]?.ToString() == "error")
             {
-<<<<<<< HEAD
-                if (completion["error"]["message"].ToString().StartsWith("The message up to and including the first cache-control block must be at least 1024 tokens."))
-                {
-                    // remove last instance of "cache_control":{"type":"ephemeral"} ad retry
-=======
                 if (completion["error"]["message"].ToString().Contains("at least 1024 tokens"))
                 {
                     // Input isn't long enough to cache.  Redo without caching.
->>>>>>> 258b083e
                     var lastEphemeral = json.LastIndexOf(",\"cache_control\":{\"type\":\"ephemeral\"}");
                     json = json.Remove(lastEphemeral, ",\"cache_control\":{\"type\":\"ephemeral\"}".Length);
                     return await HandleNonStreamingResponse(apiModel, json, cancellationToken);
