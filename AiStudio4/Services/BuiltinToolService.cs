﻿using AiStudio4.Core.Interfaces;
using AiStudio4.Core.Models;
using AiStudio4.Core.Tools;
using Microsoft.Extensions.Logging;
using System;
using System.Collections.Generic;
using System.Linq;
using System.Threading.Tasks;

namespace AiStudio4.Services
{
    /// <summary>
    /// Service that manages built-in tool implementations
    /// </summary>
    public class BuiltinToolService : IBuiltinToolService
    {
        private readonly ILogger<BuiltinToolService> _logger;
        private readonly Dictionary<string, ITool> _tools;

        public BuiltinToolService(
            ILogger<BuiltinToolService> logger,
            CodeDiffTool codeDiffTool,
            StopTool stopTool,
            ReadFilesTool readFilesTool,
            ReadDatabaseSchemaTool readDatabaseSchemaTool,
            ThinkTool thinkTool,
            DirectoryTreeTool directoryTreeTool,
            FileSearchTool fileSearchTool,
            RetrieveTextFromUrlTool retrieveTextFromUrlTool,
            RunDuckDuckGoSearchTool runDuckDuckGoSearchTool)
        {
            _logger = logger ?? throw new ArgumentNullException(nameof(logger));
            
            // Initialize the tools dictionary
            _tools = new Dictionary<string, ITool>(StringComparer.OrdinalIgnoreCase)
            {
                { codeDiffTool.GetToolDefinition().Name, codeDiffTool },
                { stopTool.GetToolDefinition().Name, stopTool },
                { readFilesTool.GetToolDefinition().Name, readFilesTool },
                { thinkTool.GetToolDefinition().Name, thinkTool },
                { directoryTreeTool.GetToolDefinition().Name, directoryTreeTool },
                { fileSearchTool.GetToolDefinition().Name, fileSearchTool },
                { retrieveTextFromUrlTool.GetToolDefinition().Name, retrieveTextFromUrlTool },
<<<<<<< HEAD
                { runDuckDuckGoSearchTool.GetToolDefinition().Name, runDuckDuckGoSearchTool }
=======
                { readDatabaseSchemaTool.GetToolDefinition().Name,  readDatabaseSchemaTool }
>>>>>>> ae85fe61
                // Add more tools here as they are implemented
            };
        }

        /// <summary>
        /// Gets the list of built-in tools
        /// </summary>
        public List<Tool> GetBuiltinTools()
        {
            return _tools.Values.Select(t => t.GetToolDefinition()).ToList();
        }

        /// <summary>
        /// Processes a built-in tool call
        /// </summary>
        public async Task<BuiltinToolResult> ProcessBuiltinToolAsync(string toolName, string toolParameters)
        {
            // Default result assumes the tool is not built-in or doesn't need special processing
            var result = new BuiltinToolResult
            {
                WasProcessed = false,
                ContinueProcessing = true
            };

            try
            {
                // Look up the tool in our dictionary
                if (_tools.TryGetValue(toolName, out var tool))
                {
                    // Let the tool implementation handle the processing
                    return await tool.ProcessAsync(toolParameters);
                }
                
                // Tool not found in our dictionary
                _logger.LogWarning("Tool '{ToolName}' not found in built-in tools", toolName);
            }
            catch (Exception ex)
            {
                _logger.LogError(ex, "Error processing built-in tool {ToolName}", toolName);
                result.ResultMessage = $"Error processing built-in tool: {ex.Message}";
            }
            
            return result;
        }
    }
}<|MERGE_RESOLUTION|>--- conflicted
+++ resolved
@@ -41,11 +41,9 @@
                 { directoryTreeTool.GetToolDefinition().Name, directoryTreeTool },
                 { fileSearchTool.GetToolDefinition().Name, fileSearchTool },
                 { retrieveTextFromUrlTool.GetToolDefinition().Name, retrieveTextFromUrlTool },
-<<<<<<< HEAD
+                { readDatabaseSchemaTool.GetToolDefinition().Name,  readDatabaseSchemaTool }
+
                 { runDuckDuckGoSearchTool.GetToolDefinition().Name, runDuckDuckGoSearchTool }
-=======
-                { readDatabaseSchemaTool.GetToolDefinition().Name,  readDatabaseSchemaTool }
->>>>>>> ae85fe61
                 // Add more tools here as they are implemented
             };
         }
